--- conflicted
+++ resolved
@@ -1,11 +1,7 @@
-<<<<<<< HEAD
 # A lock file generaed by the pnpm package manager, containing a complete list of all dependencies and versions.
 # Ensures reliable installations in all environments
 
 lockfileVersion: '9.0'
-=======
-lockfileVersion: '6.0'
->>>>>>> 6cb8956d
 
 settings:
   autoInstallPeers: true

--- conflicted
+++ resolved
@@ -4,17 +4,15 @@
 import { useSession } from "next-auth/react"
 import { useEffect, useState } from "react"
 
-<<<<<<< HEAD
 let track_limit = 6
 let artist_limit = 8
-=======
+
 /* interfaces: for type checking and don't exist at runtime
 define shape/structure of an object
 no implementation details
 
 i.e. an Artist must have a name property that is a string
 */
->>>>>>> ec108bc1
 
 interface Artist {
   name: string
